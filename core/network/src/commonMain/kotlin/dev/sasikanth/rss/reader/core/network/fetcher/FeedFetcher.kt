--- conflicted
+++ resolved
@@ -17,12 +17,9 @@
 
 import co.touchlab.kermit.Logger
 import com.fleeksoft.ksoup.Ksoup
-<<<<<<< HEAD
+import com.fleeksoft.ksoup.parseSource
 import dev.sasikanth.rss.reader.core.model.remote.FeedPayload
 import dev.sasikanth.rss.reader.core.model.remote.PostPayload
-=======
-import com.fleeksoft.ksoup.parseSource
->>>>>>> 178ccf5a
 import dev.sasikanth.rss.reader.core.network.parser.FeedParser
 import dev.sasikanth.rss.reader.core.network.parser.FeedParser.Companion.ATOM_MEDIA_TYPE
 import dev.sasikanth.rss.reader.core.network.parser.FeedParser.Companion.ATTR_HREF
@@ -70,14 +67,9 @@
     private val DEFAULT_ARTICLE_FETCH_RELAYS = setOf("wss://nos.lol") + DEFAULT_FETCH_RELAYS
   }
 
-<<<<<<< HEAD
   suspend fun fetch(url: String, transformUrl: Boolean = true): FeedFetchResult {
     return if (url.startsWith("nostr:")) fetchNostrFeed(url)
-    else fetch(url, transformUrl, redirectCount = 0)
-=======
-  suspend fun fetch(url: String): FeedFetchResult {
-    return fetch(url, redirectCount = 0)
->>>>>>> 178ccf5a
+    else fetch(url, redirectCount = 0)
   }
 
   private suspend fun fetch(
